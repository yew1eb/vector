--- conflicted
+++ resolved
@@ -11,14 +11,11 @@
   AWS_ACCESS_KEY_ID: "dummy"
   AWS_SECRET_ACCESS_KEY: "dummy"
   CONTAINER_TOOL: "docker"
-<<<<<<< HEAD
   ENVIRONMENT_UPSTREAM: docker.pkg.github.com/timberio/vector/environment:${{ github.sha }}
   RUST_BACKTRACE: full
   RUST_TEST_THREADS: 1
   TEST_LOG: vector=debug
   VERBOSE: true
-=======
->>>>>>> b031eadb
   CI: true
 
 jobs:
@@ -39,11 +36,7 @@
       !contains(github.event.pull_request.labels.*.name, 'ci-condition: skip')
     steps:
       - uses: actions/checkout@v2
-<<<<<<< HEAD
-      - run: make ci-sweep      
-=======
-      - run: make ci-sweep
->>>>>>> b031eadb
+      - run: make ci-sweep      
       - uses: actions/cache@v2
         with:
           path: |
@@ -56,53 +49,6 @@
       - run: make slim-builds
       - run: make test
 
-<<<<<<< HEAD
-=======
-  # TODO: Upgrade to test once the tz issues are solved.
-  # https://github.com/timberio/vector/issues/3771
-  build-x86_64-unknown-linux-gnu:
-    name: Unit - x86_64-unknown-linux-gnu
-    runs-on: ubuntu-20.04
-    if: |
-      !contains(github.event.pull_request.labels.*.name, 'ci-condition: skip')
-    steps:
-      - uses: actions/checkout@v2
-      - run: make ci-sweep
-      - uses: actions/cache@v2
-        with:
-          path: |
-            ~/.cargo/registry
-            ~/.cargo/git
-          key: ${{ runner.os }}-cargo-${{ hashFiles('**/Cargo.lock') }}
-      - run: sudo bash scripts/environment/bootstrap-ubuntu-20.04.sh
-      - run: bash scripts/environment/prepare.sh
-      - run: echo "::add-matcher::.github/matchers/rust.json"
-      - run: make slim-builds
-      - run: make build-x86_64-unknown-linux-gnu
-
-  # TODO: Upgrade to test once the tz issues are solved.
-  # https://github.com/timberio/vector/issues/3771
-  build-aarch64-unknown-linux-gnu:
-    name: Unit - aarch64-unknown-linux-gnu
-    runs-on: ubuntu-20.04
-    if: |
-      !contains(github.event.pull_request.labels.*.name, 'ci-condition: skip')
-    steps:
-      - uses: actions/checkout@v2
-      - run: make ci-sweep
-      - uses: actions/cache@v2
-        with:
-          path: |
-            ~/.cargo/registry
-            ~/.cargo/git
-          key: ${{ runner.os }}-cargo-${{ hashFiles('**/Cargo.lock') }}
-      - run: sudo bash scripts/environment/bootstrap-ubuntu-20.04.sh
-      - run: bash scripts/environment/prepare.sh
-      - run: echo "::add-matcher::.github/matchers/rust.json"
-      - run: make slim-builds
-      - run: make build-aarch64-unknown-linux-gnu
-
->>>>>>> b031eadb
   test-mac:
     name: Unit - Mac
     # Full CI suites for this platform were only recently introduced.
@@ -146,11 +92,7 @@
       !contains(github.event.pull_request.labels.*.name, 'ci-condition: skip')
     steps:
       - uses: actions/checkout@v2
-<<<<<<< HEAD
-      - run: make ci-sweep      
-=======
       - run: make ci-sweep
->>>>>>> b031eadb
       - uses: actions/cache@v2
         with:
           path: |
@@ -172,11 +114,7 @@
       !contains(github.event.pull_request.labels.*.name, 'ci-condition: skip')
     steps:
       - uses: actions/checkout@v2
-<<<<<<< HEAD
-      - run: make ci-sweep          
-=======
       - run: make ci-sweep
->>>>>>> b031eadb
       - uses: actions/cache@v2
         with:
           path: |
@@ -196,11 +134,7 @@
       !contains(github.event.pull_request.labels.*.name, 'ci-condition: skip')
     steps:
       - uses: actions/checkout@v2
-<<<<<<< HEAD
-      - run: make ci-sweep      
-=======
-      - run: make ci-sweep
->>>>>>> b031eadb
+      - run: make ci-sweep      
       - uses: actions/cache@v2
         with:
           path: |
@@ -219,11 +153,7 @@
       !contains(github.event.pull_request.labels.*.name, 'ci-condition: skip')
     steps:
       - uses: actions/checkout@v2
-<<<<<<< HEAD
-      - run: make ci-sweep      
-=======
-      - run: make ci-sweep
->>>>>>> b031eadb
+      - run: make ci-sweep      
       - uses: actions/cache@v2
         with:
           path: |
@@ -243,11 +173,7 @@
       !contains(github.event.pull_request.labels.*.name, 'ci-condition: skip')
     steps:
       - uses: actions/checkout@v2
-<<<<<<< HEAD
-      - run: make ci-sweep      
-=======
       - run: make ci-sweep
->>>>>>> b031eadb
       - uses: actions/cache@v2
         with:
           path: |
@@ -267,11 +193,7 @@
       !contains(github.event.pull_request.labels.*.name, 'ci-condition: skip')
     steps:
       - uses: actions/checkout@v2
-<<<<<<< HEAD
-      - run: make ci-sweep      
-=======
-      - run: make ci-sweep
->>>>>>> b031eadb
+      - run: make ci-sweep      
       - uses: actions/cache@v2
         with:
           path: |
@@ -291,11 +213,7 @@
       !contains(github.event.pull_request.labels.*.name, 'ci-condition: skip')
     steps:
       - uses: actions/checkout@v2
-<<<<<<< HEAD
-      - run: make ci-sweep      
-=======
-      - run: make ci-sweep
->>>>>>> b031eadb
+      - run: make ci-sweep      
       - uses: actions/cache@v2
         with:
           path: |
@@ -315,11 +233,7 @@
       !contains(github.event.pull_request.labels.*.name, 'ci-condition: skip')
     steps:
       - uses: actions/checkout@v2
-<<<<<<< HEAD
-      - run: make ci-sweep      
-=======
       - run: make ci-sweep
->>>>>>> b031eadb
       - uses: actions/cache@v2
         with:
           path: |
@@ -339,11 +253,7 @@
       !contains(github.event.pull_request.labels.*.name, 'ci-condition: skip')
     steps:
       - uses: actions/checkout@v2
-<<<<<<< HEAD
-      - run: make ci-sweep      
-=======
       - run: make ci-sweep
->>>>>>> b031eadb
       - uses: actions/cache@v2
         with:
           path: |
@@ -363,11 +273,7 @@
       !contains(github.event.pull_request.labels.*.name, 'ci-condition: skip')
     steps:
       - uses: actions/checkout@v2
-<<<<<<< HEAD
-      - run: make ci-sweep      
-=======
-      - run: make ci-sweep
->>>>>>> b031eadb
+      - run: make ci-sweep      
       - uses: actions/cache@v2
         with:
           path: |
@@ -387,11 +293,7 @@
       !contains(github.event.pull_request.labels.*.name, 'ci-condition: skip')
     steps:
       - uses: actions/checkout@v2
-<<<<<<< HEAD
-      - run: make ci-sweep      
-=======
-      - run: make ci-sweep
->>>>>>> b031eadb
+      - run: make ci-sweep      
       - uses: actions/cache@v2
         with:
           path: |
@@ -411,11 +313,7 @@
       !contains(github.event.pull_request.labels.*.name, 'ci-condition: skip')
     steps:
       - uses: actions/checkout@v2
-<<<<<<< HEAD
-      - run: make ci-sweep      
-=======
       - run: make ci-sweep
->>>>>>> b031eadb
       - uses: actions/cache@v2
         with:
           path: |
