--- conflicted
+++ resolved
@@ -1,13 +1,8 @@
 use super::util::tokenize::parse;
 use super::Transform;
 use crate::{
-<<<<<<< HEAD
     config::{DataType, GenerateConfig, TransformConfig, TransformContext, TransformDescription},
-    event::{Event, PathComponent, PathIter},
-=======
-    config::{DataType, TransformConfig, TransformContext, TransformDescription},
     event::{Event, PathComponent, PathIter, Value},
->>>>>>> 0ddab1c7
     internal_events::{TokenizerConvertFailed, TokenizerEventProcessed, TokenizerFieldMissing},
     types::{parse_check_conversion_map, Conversion},
 };
