--- conflicted
+++ resolved
@@ -26,7 +26,8 @@
     ruby-bundler \
     nodejs \
     libsasl2-dev \
-<<<<<<< HEAD
+    gnupg2 \
+    wget \
     tcl-dev \
     cmake \
     binutils-arm-linux-gnueabihf \
@@ -34,16 +35,14 @@
     g++-arm-linux-gnueabihf \
     crossbuild-essential-i386  \
     gnupg2
+
 # Stupid, right? Sadly it works.
 ln -s "/usr/bin/g++" "/usr/bin/musl-g++"
-=======
-    gnupg2 \
-    wget
 
+# We use Grease for parts of release.
 curl -LO https://github.com/timberio/grease/releases/download/v1.0.1/grease-1.0.1-linux-amd64.tar.gz
 tar -xvf grease-1.0.1-linux-amd64.tar.gz
 cp grease/bin/grease /usr/bin/grease
->>>>>>> 598c9afa
 
 # Locales
 locale-gen en_US.UTF-8
